<<<<<<< HEAD
@import './fonts.css';
@import './theme.css';
@import './components.css';
@import './animations.css';

@tailwind base;
@tailwind components;
@tailwind utilities;

@property --a {
  syntax: '<angle>';
  initial-value: 0deg;
  inherits: false;
}
=======
@tailwind base;
@tailwind components;
@tailwind utilities;

@property --a {
  syntax: '<angle>';
  initial-value: 0deg;
  inherits: false;
}

@layer base {
  :root {
    --background: 190 76% 82%;
    --foreground: 239 94% 19%;

    --card: 190 76% 82%;
    --card-foreground: 239 94% 19%;

    --popover: 190 76% 82%;
    --popover-foreground: 239 94% 19%;

    --primary: 239 94% 19%;
    --primary-foreground: 190 76% 82%;

    --secondary: 214 97% 27%;
    --secondary-foreground: 190 76% 82%;

    --muted: 201 100% 36%;
    --muted-foreground: 190 76% 82%;

    --accent: 195 100% 39%;
    --accent-foreground: 190 76% 82%;

    --destructive: 0 84.2% 60.2%;
    --destructive-foreground: 190 76% 82%;

    --border: 214 97% 27%;
    --input: 214 97% 27%;
    --ring: 239 94% 19%;

    --radius: 0.5rem;
  }

  .dark {
    --background: 239 94% 19%;
    --foreground: 190 76% 82%;

    --card: 239 94% 19%;
    --card-foreground: 190 76% 82%;

    --popover: 239 94% 19%;
    --popover-foreground: 190 76% 82%;

    --primary: 190 76% 82%;
    --primary-foreground: 239 94% 19%;

    --secondary: 214 97% 27%;
    --secondary-foreground: 190 76% 82%;

    --muted: 201 100% 36%;
    --muted-foreground: 190 76% 82%;

    --accent: 195 100% 39%;
    --accent-foreground: 190 76% 82%;

    --destructive: 0 62.8% 30.6%;
    --destructive-foreground: 190 76% 82%;

    --border: 214 97% 27%;
    --input: 214 97% 27%;
    --ring: 190 76% 82%;
  }

  .bg-background {
    background-color: hsl(var(--background));
  }

  .text-foreground {
    color: hsl(var(--foreground));
  }

  .border-border {
    border-color: hsl(var(--border));
  }
}

@layer components {
  .InnerGlowCard {
    --a: 0deg;
  }
  .InnerGlowCard {
    box-shadow: 10px 10px 30px rgb(255 255 255 / 14%);
  }

  .InnerGlowCard .InnerGlowCard__content {
    overflow: hidden;
    position: relative;
    border-radius: 0.5em;
    padding: 2.5em;
    font: clamp(1em, 2vw + 2vh, 2em) sans-serif;
    text-wrap: balance;
  }

  .InnerGlowCard .InnerGlowCard__content::before {
    content: '';
    position: absolute;
    inset: -1em;
    border: solid 1.25em;
    border-image: conic-gradient(
        from var(--a),
        #669900,
        #99cc33,
        #ccee66,
        #006699,
        #3399cc,
        #990066,
        #cc3399,
        #ff6600,
        #ff9900,
        #ffcc00,
        #669900
      )
      1;
    filter: blur(0.75em);
    animation: rotate 4s linear infinite;
  }

  @keyframes rotate {
    to {
      --a: 360deg;
    }
  }
}
>>>>>>> e67ba9c2
<|MERGE_RESOLUTION|>--- conflicted
+++ resolved
@@ -1,150 +1,14 @@
-<<<<<<< HEAD
-@import './fonts.css';
-@import './theme.css';
-@import './components.css';
-@import './animations.css';
-
-@tailwind base;
-@tailwind components;
-@tailwind utilities;
-
-@property --a {
-  syntax: '<angle>';
-  initial-value: 0deg;
-  inherits: false;
-}
-=======
-@tailwind base;
-@tailwind components;
-@tailwind utilities;
-
-@property --a {
-  syntax: '<angle>';
-  initial-value: 0deg;
-  inherits: false;
-}
-
-@layer base {
-  :root {
-    --background: 190 76% 82%;
-    --foreground: 239 94% 19%;
-
-    --card: 190 76% 82%;
-    --card-foreground: 239 94% 19%;
-
-    --popover: 190 76% 82%;
-    --popover-foreground: 239 94% 19%;
-
-    --primary: 239 94% 19%;
-    --primary-foreground: 190 76% 82%;
-
-    --secondary: 214 97% 27%;
-    --secondary-foreground: 190 76% 82%;
-
-    --muted: 201 100% 36%;
-    --muted-foreground: 190 76% 82%;
-
-    --accent: 195 100% 39%;
-    --accent-foreground: 190 76% 82%;
-
-    --destructive: 0 84.2% 60.2%;
-    --destructive-foreground: 190 76% 82%;
-
-    --border: 214 97% 27%;
-    --input: 214 97% 27%;
-    --ring: 239 94% 19%;
-
-    --radius: 0.5rem;
-  }
-
-  .dark {
-    --background: 239 94% 19%;
-    --foreground: 190 76% 82%;
-
-    --card: 239 94% 19%;
-    --card-foreground: 190 76% 82%;
-
-    --popover: 239 94% 19%;
-    --popover-foreground: 190 76% 82%;
-
-    --primary: 190 76% 82%;
-    --primary-foreground: 239 94% 19%;
-
-    --secondary: 214 97% 27%;
-    --secondary-foreground: 190 76% 82%;
-
-    --muted: 201 100% 36%;
-    --muted-foreground: 190 76% 82%;
-
-    --accent: 195 100% 39%;
-    --accent-foreground: 190 76% 82%;
-
-    --destructive: 0 62.8% 30.6%;
-    --destructive-foreground: 190 76% 82%;
-
-    --border: 214 97% 27%;
-    --input: 214 97% 27%;
-    --ring: 190 76% 82%;
-  }
-
-  .bg-background {
-    background-color: hsl(var(--background));
-  }
-
-  .text-foreground {
-    color: hsl(var(--foreground));
-  }
-
-  .border-border {
-    border-color: hsl(var(--border));
-  }
-}
-
-@layer components {
-  .InnerGlowCard {
-    --a: 0deg;
-  }
-  .InnerGlowCard {
-    box-shadow: 10px 10px 30px rgb(255 255 255 / 14%);
-  }
-
-  .InnerGlowCard .InnerGlowCard__content {
-    overflow: hidden;
-    position: relative;
-    border-radius: 0.5em;
-    padding: 2.5em;
-    font: clamp(1em, 2vw + 2vh, 2em) sans-serif;
-    text-wrap: balance;
-  }
-
-  .InnerGlowCard .InnerGlowCard__content::before {
-    content: '';
-    position: absolute;
-    inset: -1em;
-    border: solid 1.25em;
-    border-image: conic-gradient(
-        from var(--a),
-        #669900,
-        #99cc33,
-        #ccee66,
-        #006699,
-        #3399cc,
-        #990066,
-        #cc3399,
-        #ff6600,
-        #ff9900,
-        #ffcc00,
-        #669900
-      )
-      1;
-    filter: blur(0.75em);
-    animation: rotate 4s linear infinite;
-  }
-
-  @keyframes rotate {
-    to {
-      --a: 360deg;
-    }
-  }
-}
->>>>>>> e67ba9c2
+@import './fonts.css';
+@import './theme.css';
+@import './components.css';
+@import './animations.css';
+
+@tailwind base;
+@tailwind components;
+@tailwind utilities;
+
+@property --a {
+  syntax: '<angle>';
+  initial-value: 0deg;
+  inherits: false;
+}